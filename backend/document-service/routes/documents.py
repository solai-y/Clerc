--- conflicted
+++ resolved
@@ -152,8 +152,6 @@
         logger.error(f"Unexpected error in get_document: {str(e)}")
         return APIResponse.internal_error()
 
-<<<<<<< HEAD
-=======
 @documents_bp.route('/<int:document_id>/complete', methods=['GET'])
 def get_complete_document(document_id):
     """Get complete document information including both raw and processed data"""
@@ -178,7 +176,6 @@
     except Exception as e:
         logger.error(f"Unexpected error in get_complete_document: {str(e)}")
         return APIResponse.internal_error()
->>>>>>> e5a3b504
 
 @documents_bp.route('', methods=['POST'])
 def create_document():
@@ -422,28 +419,12 @@
         has_tag_field = any(field in data for field in tag_fields)
         if not has_tag_field:
             return APIResponse.validation_error(f"At least one of the following fields is required: {', '.join(tag_fields)}")
-<<<<<<< HEAD
 
         # Validate array fields
         for field in tag_fields:
             if field in data and not isinstance(data[field], list):
                 return APIResponse.validation_error(f"{field} must be an array")
 
-=======
-        
-        # Validate field types
-        for field in tag_fields:
-            if field in data:
-                if field == 'confirmed_tags':
-                    # confirmed_tags can be either array (legacy) or object (new JSONB format)
-                    if not isinstance(data[field], (list, dict)):
-                        return APIResponse.validation_error(f"{field} must be an array or object")
-                else:
-                    # Other fields must be arrays
-                    if not isinstance(data[field], list):
-                        return APIResponse.validation_error(f"{field} must be an array")
-        
->>>>>>> e5a3b504
         # Update document tags
         updated_document, error = db_service.update_document_tags(document_id, data)
 
