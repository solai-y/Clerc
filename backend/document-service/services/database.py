--- conflicted
+++ resolved
@@ -11,7 +11,7 @@
     """Database operations service with error handling"""
 
     # Your requested fallback test user UUID (must match access_control.user)
-    FALLBACK_UPLOADED_BY_ID = "49991737-c3c2-4916-b2e8-03a23c9cd36a"
+    FALLBACK_UPLOADED_BY_ID = 6
 
     def __init__(self):
         self.logger = logging.getLogger(__name__)
@@ -586,10 +586,7 @@
             if not update_data:
                 return None, "No valid tag data provided for update"
 
-<<<<<<< HEAD
-=======
             # Update the processed document
->>>>>>> 1100ccb5
             response = self.supabase.table('processed_documents').update(update_data).eq('process_id', process_id).execute()
 
             if response.data:
@@ -678,7 +675,6 @@
             )
 
         except Exception as e:
-<<<<<<< HEAD
             msg = f"Failed to resolve uploaded_by: {str(e)}"
             self.logger.error(msg)
             return None, msg
@@ -709,10 +705,6 @@
             pass
 
         return q
-=======
-            error_msg = f"Failed to get unprocessed documents: {str(e)}"
-            self.logger.error(error_msg)
-            return [], error_msg
     
     def create_explanations(self, process_id: int, explanations: List[Dict[str, Any]]) -> Optional[str]:
         """Create explanation records for a processed document"""
@@ -783,5 +775,4 @@
         except Exception as e:
             error_msg = f"Failed to get explanations for document {document_id}: {str(e)}"
             self.logger.error(error_msg)
-            return [], error_msg
->>>>>>> 1100ccb5
+            return [], error_msg