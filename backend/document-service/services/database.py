--- conflicted
+++ resolved
@@ -566,12 +566,6 @@
             update_data: Dict[str, Any] = {}
 
             if 'confirmed_tags' in tag_data:
-<<<<<<< HEAD
-                if not isinstance(tag_data['confirmed_tags'], list):
-                    return None, "confirmed_tags must be an array"
-                update_data['confirmed_tags'] = tag_data['confirmed_tags']
-
-=======
                 # Handle both legacy array format and new JSONB format
                 confirmed_tags = tag_data['confirmed_tags']
                 if isinstance(confirmed_tags, list):
@@ -595,7 +589,6 @@
                 else:
                     return None, "confirmed_tags must be an array or object"
             
->>>>>>> e5a3b504
             if 'user_added_labels' in tag_data:
                 if not isinstance(tag_data['user_added_labels'], list):
                     return None, "user_added_labels must be an array"
