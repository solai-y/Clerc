version: '3.8'
services:
  company-service:
    build: ./company-service
    ports:
      - "5001:5001"
    env_file:
      - .env
<<<<<<< HEAD
      
  s3-service:
    build: ./s3-service
=======

  document-service:
    build: ./document-service
>>>>>>> cfa6a6c0
    ports:
      - "5003:5003"
    env_file:
      - .env

  nginx:
    image: nginx:latest
    ports:
      - "80:80"
    volumes:
      - ./nginx/nginx.conf:/etc/nginx/nginx.conf:ro
    depends_on:
<<<<<<< HEAD
    - company-service
    - s3-service
=======
      - company-service
      - document-service
>>>>>>> cfa6a6c0
<|MERGE_RESOLUTION|>--- conflicted
+++ resolved
@@ -6,17 +6,18 @@
       - "5001:5001"
     env_file:
       - .env
-<<<<<<< HEAD
       
   s3-service:
     build: ./s3-service
-=======
+    ports:
+      - "5003:5003"
+    env_file:
+      - .env
 
   document-service:
     build: ./document-service
->>>>>>> cfa6a6c0
     ports:
-      - "5003:5003"
+      - "5002:5002"
     env_file:
       - .env
 
@@ -27,10 +28,6 @@
     volumes:
       - ./nginx/nginx.conf:/etc/nginx/nginx.conf:ro
     depends_on:
-<<<<<<< HEAD
-    - company-service
-    - s3-service
-=======
       - company-service
-      - document-service
->>>>>>> cfa6a6c0
+      - s3-service
+      - document-service