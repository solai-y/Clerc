events {}

http {
  upstream company_service {
    server company-service:5001;
  }
<<<<<<< HEAD
  upstream s3_service {
    server s3-service:5003;
=======
  upstream document_service {
    server document-service:5002;
>>>>>>> cfa6a6c0
  }

  server {
    listen 80;
    client_max_body_size 100m;  

    location /company {
      # this endpoint can be reached at http://127.0.0.1/company/{flask_endpoints}
      proxy_pass http://company_service/;
      proxy_set_header Host $host;
      proxy_set_header X-Real-IP $remote_addr;
    }

<<<<<<< HEAD
    location /s3 {
      # this endpoint can be reached at http://127.0.0.1/categories/{flask_endpoints}
      proxy_pass http://s3_service/;
=======
    location /documents {
      # this endpoint can be reached at http://127.0.0.1/documents/{flask_endpoints}
      proxy_pass http://document_service/;
>>>>>>> cfa6a6c0
      proxy_set_header Host $host;
      proxy_set_header X-Real-IP $remote_addr;
      client_max_body_size 100m;
      
        # CORS for dev from http://localhost:3000
      add_header Access-Control-Allow-Origin "http://localhost:3000" always;
      add_header Access-Control-Allow-Methods "GET, POST, OPTIONS" always;
      add_header Access-Control-Allow-Headers "Content-Type, Authorization" always;

      # Preflight
      if ($request_method = OPTIONS) {
        return 204;
      }
    }
  }
}<|MERGE_RESOLUTION|>--- conflicted
+++ resolved
@@ -4,13 +4,13 @@
   upstream company_service {
     server company-service:5001;
   }
-<<<<<<< HEAD
+
+  upstream document_service {
+    server document-service:5002;
+  }
+  
   upstream s3_service {
     server s3-service:5003;
-=======
-  upstream document_service {
-    server document-service:5002;
->>>>>>> cfa6a6c0
   }
 
   server {
@@ -24,15 +24,22 @@
       proxy_set_header X-Real-IP $remote_addr;
     }
 
-<<<<<<< HEAD
+    location /documents {
+      # this endpoint can be reached at http://127.0.0.1/documents/{flask_endpoints}
+      proxy_pass http://document_service/;
+      proxy_set_header Host $host;
+      proxy_set_header X-Real-IP $remote_addr;
+
+
+        # CORS for dev from http://localhost:3000
+      add_header Access-Control-Allow-Origin "http://localhost:3000" always;
+      add_header Access-Control-Allow-Methods "GET, POST, OPTIONS" always;
+      add_header Access-Control-Allow-Headers "Content-Type, Authorization" always;
+    }
+
     location /s3 {
       # this endpoint can be reached at http://127.0.0.1/categories/{flask_endpoints}
       proxy_pass http://s3_service/;
-=======
-    location /documents {
-      # this endpoint can be reached at http://127.0.0.1/documents/{flask_endpoints}
-      proxy_pass http://document_service/;
->>>>>>> cfa6a6c0
       proxy_set_header Host $host;
       proxy_set_header X-Real-IP $remote_addr;
       client_max_body_size 100m;
