--- conflicted
+++ resolved
@@ -1,26 +1,24 @@
 "use client"
 
 import type React from "react"
-
 import { useState, useCallback, useRef } from "react"
 import { Dialog, DialogContent, DialogHeader, DialogTitle } from "@/components/ui/dialog"
 import { Button } from "@/components/ui/button"
 import { Progress } from "@/components/ui/progress"
-<<<<<<< HEAD
-import { Upload, FileText, CheckCircle, AlertCircle } from 'lucide-react'
-
-interface Document {
+import { Upload, FileText, CheckCircle, AlertCircle } from "lucide-react"
+
+export interface Document {
   id: string
   name: string
   uploadDate: string
   tags: string[]
   subtags: { [tagId: string]: string[] }
   size: string
+  status: string
+  // optional for tag confirmation flow
+  modelGeneratedTags?: { tag: string; score?: number; isConfirmed?: boolean }[]
+  userAddedTags?: string[]
 }
-=======
-import { Upload, FileText, CheckCircle } from "lucide-react"
-import { Document } from "@/lib/api"
->>>>>>> cfa6a6c0
 
 interface UploadModalProps {
   isOpen: boolean
@@ -28,7 +26,7 @@
   onUploadComplete: (document: Document) => void
 }
 
-export function UploadModal({ isOpen, onClose, onUploadComplete }: UploadModalProps) {
+function UploadModal({ isOpen, onClose, onUploadComplete }: UploadModalProps) {
   const [isDragOver, setIsDragOver] = useState(false)
   const [uploadProgress, setUploadProgress] = useState(0)
   const [isUploading, setIsUploading] = useState(false)
@@ -49,7 +47,6 @@
   const handleDrop = useCallback((e: React.DragEvent) => {
     e.preventDefault()
     setIsDragOver(false)
-
     const files = Array.from(e.dataTransfer.files)
     if (files.length > 0) {
       const file = files[0]
@@ -60,7 +57,6 @@
       handleFileUpload(file)
     }
   }, [])
-  
 
   const handleFileSelect = (e: React.ChangeEvent<HTMLInputElement>) => {
     const files = e.target.files
@@ -74,154 +70,60 @@
     }
   }
 
-<<<<<<< HEAD
-  const handleBrowseClick = () => {
-    fileInputRef.current?.click()
-  }
+  const handleBrowseClick = () => fileInputRef.current?.click()
 
   const uploadToS3 = async (file: File): Promise<{ success: boolean; url?: string; error?: string }> => {
     try {
       const formData = new FormData()
-      formData.append('file', file)
-
-      const response = await fetch('http://localhost/s3/upload', {
-        method: 'POST',
-        body: formData,
-      })
-
+      formData.append("file", file)
+      const response = await fetch("http://localhost/s3/upload", { method: "POST", body: formData })
       if (!response.ok) {
-        const errorData = await response.json().catch(() => ({ error: 'Upload failed' }))
-        console.error("❌ PDF upload failed with status:", response.status, errorData)
+        const errorData = await response.json().catch(() => ({ error: "Upload failed" }))
         throw new Error(errorData.error || `HTTP error! status: ${response.status}`)
       }
-
       const result = await response.json()
-      console.log("✅ PDF upload successful")
-      console.log("📦 S3 Upload API JSON response:", result)
-
-      // Extract s3_url from response
       return { success: true, url: result.s3_url }
     } catch (error) {
-      console.error('S3 upload error:', error)
-      return { 
-        success: false, 
-        error: error instanceof Error ? error.message : 'Unknown upload error' 
-      }
-    }
-=======
-  const generateAITags = (fileName: string): { tags: string[] } => {
-    // Simulate AI tagging based on filename
-    const name = fileName.toLowerCase()
-    const tags: string[] = []
-
-    if (name.includes("financial") || name.includes("finance")) {
-      tags.push("Financial Report")
-    }
-    if (name.includes("risk")) {
-      tags.push("Risk Management")
-    }
-    if (name.includes("investment")) {
-      tags.push("Investment")
-    }
-    if (name.includes("market")) {
-      tags.push("Market Analysis")
-    }
-    if (name.includes("compliance")) {
-      tags.push("Compliance")
-    }
-    if (
-      name.includes("quarterly") ||
-      name.includes("q1") ||
-      name.includes("q2") ||
-      name.includes("q3") ||
-      name.includes("q4")
-    ) {
-      tags.push("Quarterly")
-    }
-    if (name.includes("annual")) {
-      tags.push("Annual")
-    }
-    if (name.includes("strategy")) {
-      tags.push("Strategy")
-    }
-    if (name.includes("portfolio")) {
-      tags.push("Portfolio")
-    }
-
-    // Add some default tags if none found
-    if (tags.length === 0) {
-      tags.push("Document", "Unclassified")
-    }
-
-    return { tags }
->>>>>>> cfa6a6c0
-  }
-
+      return { success: false, error: error instanceof Error ? error.message : "Unknown upload error" }
+    }
+  }
 
   const handleFileUpload = async (file: File) => {
-    const maxSize = 80 * 1024 * 1024 // 80 MB in bytes
-    if (file.size > maxSize) {
+    if (file.size > 80 * 1024 * 1024) {
       setUploadError("File size exceeds 80 MB limit.")
       return
     }
-    
+
     setUploadedFile(file)
     setIsUploading(true)
     setUploadProgress(0)
     setUploadError(null)
 
-<<<<<<< HEAD
     try {
-      // Step 1: Upload to S3 (0-70% progress)
       setUploadProgress(10)
-      
       const s3Result = await uploadToS3(file)
-      
-      if (!s3Result.success) {
-        throw new Error(s3Result.error || 'Failed to upload to S3')
-      }
-      // Store the S3 URL in a variable (state)
-      const s3Link = s3Result.url
-      console.log("🌐 Stored S3 Link:", s3Link)
-
+      if (!s3Result.success) throw new Error(s3Result.error || "Failed to upload to S3")
       setUploadProgress(70)
 
-      // Step 2: Simulate /v1/predict (instead of generateAITags)
+      // Simulate /v1/predict
       setUploadProgress(75)
-
-      // fake network delay so progress feels real
-      await new Promise((resolve) => setTimeout(resolve, 1500))
-
+      await new Promise((r) => setTimeout(r, 1200))
       const predictJson = {
-        threshold_pct: 60,
         results: [
           {
             filename: file.name,
             tags: [
               { tag: "news", score: 0.92 },
-              { tag: "Recommendations", score: 0.81 }
+              { tag: "Recommendations", score: 0.81 },
             ],
             user_labels: ["Discovery Event", "FY2024"],
-            ocr_used: true,
-            processing_ms: 842
-          }
+          },
         ],
-        errors: [],
-        saved_training: true,
-        saved_count: 1,
-        request_id: "req_01HZ..."
-      }
-
-      console.log("🔮 Simulated V1 Predict API response:", predictJson)
-
+      }
       const first = predictJson.results?.[0]
-      if (!first) {
-        throw new Error("No prediction results returned")
-      }
-
+      if (!first) throw new Error("No prediction results returned")
       setUploadProgress(100)
 
-      // Build Document from simulated API
       const newDocument: Document = {
         id: Date.now().toString(),
         name: file.name,
@@ -231,68 +133,32 @@
           ...(first.user_labels ? { "User Labels": first.user_labels } : {}),
           "Model Tags (w/ confidence)": first.tags.map(
             (t: any) => `${t.tag} (${Math.round(t.score * 100)}%)`
-          )
+          ),
         },
         size: formatFileSize(file.size),
         status: "pending",
-      }
-
-      // Complete the upload
+        modelGeneratedTags: (first.tags ?? []).map((t: any) => ({
+          tag: t.tag,
+          score: t.score,
+          isConfirmed: true,
+        })),
+        userAddedTags: first.user_labels ?? [],
+      }
+
       setTimeout(() => {
         onUploadComplete(newDocument)
         setIsUploading(false)
         setUploadProgress(0)
         setUploadedFile(null)
-      }, 500)
-
-    } catch (error) {
-      console.error('Upload failed:', error)
-      setUploadError(error instanceof Error ? error.message : 'Upload failed')
+      }, 400)
+    } catch (err) {
+      setUploadError(err instanceof Error ? err.message : "Upload failed")
       setIsUploading(false)
       setUploadProgress(0)
     }
-=======
-    // Simulate upload progress
-    const interval = setInterval(() => {
-      setUploadProgress((prev) => {
-        if (prev >= 100) {
-          clearInterval(interval)
-          // Simulate AI processing and create document
-          setTimeout(() => {
-            const aiResult = generateAITags(file.name)
-            const newDocument: Document = {
-              id: Date.now().toString(),
-              name: file.name,
-              uploadDate: new Date().toISOString().split("T")[0],
-              tags: aiResult.tags,
-              size: formatFileSize(file.size),
-              type: file.type || 'application/pdf',
-              link: '',
-              company: null,
-              companyName: null,
-              uploaded_by: null,
-              status: 'uploaded',
-              modelGeneratedTags: aiResult.tags.map(tag => ({
-                tag,
-                score: Math.random() * 0.5 + 0.5, // Random confidence between 0.5-1.0
-                isConfirmed: false
-              })),
-              userAddedTags: []
-            }
-            onUploadComplete(newDocument)
-            setIsUploading(false)
-            setUploadProgress(0)
-            setUploadedFile(null)
-          }, 1000)
-          return 100
-        }
-        return prev + 10
-      })
-    }, 200)
->>>>>>> cfa6a6c0
-  }
-
-  const formatFileSize = (bytes: number): string => {
+  }
+
+  const formatFileSize = (bytes: number) => {
     if (bytes === 0) return "0 Bytes"
     const k = 1024
     const sizes = ["Bytes", "KB", "MB", "GB"]
@@ -367,12 +233,11 @@
               <div className="space-y-2">
                 <div className="flex justify-between text-sm">
                   <span className="text-gray-600">
-                  {uploadProgress < 70 
-                      ? "Uploading to S3..." 
-                      : uploadProgress < 100 
-                      ? "Processing with AI..." 
-                      : "Complete!"
-                    }
+                    {uploadProgress < 70
+                      ? "Uploading to S3..."
+                      : uploadProgress < 100
+                      ? "Processing with AI..."
+                      : "Complete!"}
                   </span>
                   <span className="text-gray-900">{uploadProgress}%</span>
                 </div>
@@ -387,6 +252,7 @@
               )}
             </div>
           )}
+
           {uploadError && (
             <div className="space-y-4">
               <div className="flex items-center space-x-3 p-4 bg-red-50 rounded-lg border border-red-200">
@@ -396,17 +262,13 @@
                   <p className="text-sm text-red-700">{uploadError}</p>
                 </div>
               </div>
-              
+
               <div className="flex space-x-2">
-                <Button 
-                  variant="outline" 
-                  onClick={handleRetry}
-                  className="flex-1"
-                >
+                <Button variant="outline" onClick={handleRetry} className="flex-1">
                   Try Again
                 </Button>
-                <Button 
-                  variant="outline" 
+                <Button
+                  variant="outline"
                   onClick={() => {
                     setUploadError(null)
                     setUploadedFile(null)
@@ -428,4 +290,7 @@
       </DialogContent>
     </Dialog>
   )
-}+}
+
+export default UploadModal
+export { UploadModal }