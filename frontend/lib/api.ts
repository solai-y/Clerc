--- conflicted
+++ resolved
@@ -329,44 +329,26 @@
   status: string;
   modelGeneratedTags: Array<{ tag: string; score: number; isConfirmed: boolean }>;
   userAddedTags: string[];
-<<<<<<< HEAD
   // Hierarchical tags - now supporting multiclass (arrays)
   primaryTags: Array<{ tag: string; source: string; confidence: number }>;
   secondaryTags: Array<{ tag: string; source: string; confidence: number }>;
   tertiaryTags: Array<{ tag: string; source: string; confidence: number }>;
-=======
-  primaryTag?: { tag: string; source: string; confidence: number };
-  secondaryTag?: { tag: string; source: string; confidence: number };
-  tertiaryTag?: { tag: string; source: string; confidence: number };
->>>>>>> 5f2d3cd6
 }
 
 export function transformBackendDocument(processedDoc: BackendProcessedDocument): Document {
   const tags: string[] = [];
   const modelGeneratedTags: Array<{ tag: string; score: number; isConfirmed: boolean }> = [];
   const userAddedTags: string[] = [];
-<<<<<<< HEAD
 
   // Extract hierarchical tags from new JSONB format - supporting multiclass (arrays)
   const primaryTags: Array<{ tag: string; source: string; confidence: number }> = [];
   const secondaryTags: Array<{ tag: string; source: string; confidence: number }> = [];
   const tertiaryTags: Array<{ tag: string; source: string; confidence: number }> = [];
-=======
-  let primaryTag: { tag: string; source: string; confidence: number } | undefined;
-  let secondaryTag: { tag: string; source: string; confidence: number } | undefined;
-  let tertiaryTag: { tag: string; source: string; confidence: number } | undefined;
->>>>>>> 5f2d3cd6
 
   const processConfirmedTags = (confirmedTagsObj: any): string[] => {
     if (!confirmedTagsObj) return [];
     const tagsArray = confirmedTagsObj.confirmed_tags?.tags;
     if (!Array.isArray(tagsArray)) return [];
-
-<<<<<<< HEAD
-    if (!tagsArray || !Array.isArray(tagsArray)) {
-      console.log('❌ [API Transform] Invalid structure - expected confirmed_tags.tags array:', confirmedTagsObj);
-      return [];
-    }
 
     console.log('🆕 [API Transform] Found tags array:', tagsArray);
 
@@ -389,15 +371,6 @@
       } else if (tagObj.level === 'tertiary') {
         tertiaryTags.push(tagData);
         console.log('🟠 [API Transform] Added tertiary tag:', tagData);
-=======
-    tagsArray.forEach((tagObj: any) => {
-      if (tagObj.level === 'primary') {
-        primaryTag = { tag: tagObj.tag, source: tagObj.source || 'unknown', confidence: tagObj.confidence || 0 };
-      } else if (tagObj.level === 'secondary') {
-        secondaryTag = { tag: tagObj.tag, source: tagObj.source || 'unknown', confidence: tagObj.confidence || 0 };
-      } else if (tagObj.level === 'tertiary') {
-        tertiaryTag = { tag: tagObj.tag, source: tagObj.source || 'unknown', confidence: tagObj.confidence || 0 };
->>>>>>> 5f2d3cd6
       }
     });
 
@@ -425,7 +398,6 @@
     if (!tags.includes(ct)) tags.push(ct);
   });
 
-<<<<<<< HEAD
   console.log('📊 [API Transform] Final tag processing results:', {
     document_id: processedDoc.document_id,
     legacy_tags: tags,
@@ -436,13 +408,11 @@
     modelGeneratedTags: modelGeneratedTags.length
   });
 
-=======
->>>>>>> 5f2d3cd6
   const sizeEstimate = processedDoc.raw_documents?.file_size
     ? formatFileSize(processedDoc.raw_documents.file_size)
     : "Size unavailable";
 
-  return {
+  const transformedDocument = {
     id: processedDoc.document_id.toString(),
     name: processedDoc.raw_documents?.document_name || "[Document name unavailable]",
     uploadDate: processedDoc.raw_documents?.upload_date.split("T")[0] || "[Date unavailable]",
@@ -456,7 +426,6 @@
     status: processedDoc.status || "processed",
     modelGeneratedTags,
     userAddedTags,
-<<<<<<< HEAD
     // Hierarchical tags - now arrays supporting multiclass
     primaryTags,
     secondaryTags,
@@ -474,12 +443,6 @@
   });
 
   return transformedDocument;
-=======
-    primaryTag,
-    secondaryTag,
-    tertiaryTag,
-  };
->>>>>>> 5f2d3cd6
 }
 
 function formatFileSize(bytes: number): string {
